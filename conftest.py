import sys
import os.path
import logging
sys.path.insert(0, os.path.dirname(__file__))
logging.basicConfig(
	level=logging.DEBUG, format='%(asctime)s - %(levelname)s - %(name)s - %(message)s')

<<<<<<< HEAD
=======
if os.name == 'nt':
    collect_ignore = ['quamash/_unix.py']
else:
    collect_ignore = ['quamash/_windows.py']
>>>>>>> bbf9f830
<|MERGE_RESOLUTION|>--- conflicted
+++ resolved
@@ -5,10 +5,7 @@
 logging.basicConfig(
 	level=logging.DEBUG, format='%(asctime)s - %(levelname)s - %(name)s - %(message)s')
 
-<<<<<<< HEAD
-=======
 if os.name == 'nt':
-    collect_ignore = ['quamash/_unix.py']
+	collect_ignore = ['quamash/_unix.py']
 else:
-    collect_ignore = ['quamash/_windows.py']
->>>>>>> bbf9f830
+	collect_ignore = ['quamash/_windows.py']